--- conflicted
+++ resolved
@@ -2,11 +2,7 @@
 # https://github.com/brunchboy/dysentery
 # https://bitbucket.org/awwright/libpdjl
 
-<<<<<<< HEAD
-from construct import Adapter, Array, Byte, Const, CString, Default, Enum, ExprAdapter, FlagsEnum, FocusedSeq, GreedyBytes, GreedyRange, Int8ub, Int16ub, Int32ub, Int64ub, Int16ul, Int32ul, Padded, Padding, Pass, PascalString, String, Prefixed, Rebuild, Struct, Subconstruct, Switch, this, len_
-=======
 from construct import Adapter, Array, Byte, Const, CString, Default, Enum, ExprAdapter, FlagsEnum, FocusedSeq, GreedyBytes, GreedyRange, Int8ub, Int16ub, Int32ub, Int64ub, Int16ul, Int32ul, Padded, Padding, Pass, PascalString, PaddedString, Prefixed, Rebuild, Struct, Subconstruct, Switch, this, len_
->>>>>>> 12749320
 
 class IpAddrAdapter(Adapter):
   def _encode(self, obj, context, path):
@@ -52,11 +48,7 @@
   manual = 2
 )
 
-<<<<<<< HEAD
-UdpMagic = Const("Qspt1WmJOL", String(10, encoding="ascii"))
-=======
 UdpMagic = Const("Qspt1WmJOL", PaddedString(10, encoding="ascii"))
->>>>>>> 12749320
 
 # received on udp port 50000
 KeepAlivePacket = Struct(
