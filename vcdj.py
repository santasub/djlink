from threading import Event, Thread
from ipaddress import IPv4Network
from construct import byte2int
import packets
import logging
import traceback

class Vcdj(Thread):
  def __init__(self, prodj):
    super().__init__()
    self.prodj = prodj
    self.player_number = 5
    self.model = "Virtual CDJ"
    self.packet_interval = 1.5
    self.event = Event()
    self.ip_addr = ""
    self.mac_addr = ""
    self.broadcast_addr = ""

  def start(self):
    self.event.clear()
    super().start()

  def stop(self):
    self.event.set()

  def run(self):
    logging.info("Starting virtual cdj with player number {}".format(self.player_number))
    try:
      while not self.event.wait(self.packet_interval):
        self.send_keepalive_packet()
    except Exception as e:
      logging.critical("Exception in vcdj.run: "+str(e)+"\n"+traceback.format_exc())

  def set_interface_data(self, ip, netmask, mac):
    self.ip_addr = ip
    self.mac_addr = mac
    n = IPv4Network(ip+"/"+netmask, strict=False)
    self.broadcast_addr = str(n.broadcast_address)

  def send_keepalive_packet(self):
    if len(self.ip_addr) == 0 or len(self.mac_addr) == 0:
      return
    data = {
      "type": "type_status",
      "subtype": "stype_status",
      "model": self.model,
      "content": {
        "player_number": self.player_number,
        "ip_addr": self.ip_addr,
        "mac_addr": self.mac_addr
      }
    }
    #logging.debug("send keepalive data: %s", str(data))
    raw = packets.KeepAlivePacket.build(data)
    self.prodj.keepalive_sock.sendto(raw, (self.broadcast_addr, self.prodj.keepalive_port))

  def query_link_info(self, player_number, slot):
    cl = self.prodj.cl.getClient(player_number)
    if cl is None:
      logging.warning("Failed to get player %d", player_number)
      return
    slot_id = byte2int(packets.PlayerSlot.build(slot))
    cmd = {
      "type": "link_query",
      "model": self.model,
      "player_number": self.player_number,
      "extra": {
        "source_ip": self.ip_addr
      },
      "content": {
        "remote_player_number": player_number,
        "slot": slot_id
      }
    }
    data = packets.StatusPacket.build(cmd)
    logging.debug("query link info to %s struct %s", cl.ip_addr, str(cmd))
    self.prodj.status_sock.sendto(data, (cl.ip_addr, self.prodj.status_port))

  def command_load_track(self, player_number, load_player_number, load_slot, load_track_id):
    cl = self.prodj.cl.getClient(player_number)
    if cl is None:
      logging.warning("Failed to get player %d", player_number)
      return
    load_slot_id = byte2int(packets.PlayerSlot.build(load_slot))
    cmd = {
      "type": "load_cmd",
      "model": self.model,
      "player_number": self.player_number, # our player number -> we receive confirmation packet
<<<<<<< HEAD
      "extra": {},
=======
      "extra": None,
>>>>>>> 12749320
      "content": {
        "load_player_number": load_player_number,
        "load_slot": load_slot_id,
        "load_track_id": load_track_id
      }
    }
    data = packets.StatusPacket.build(cmd)
    logging.debug("send load packet to %s struct %s", cl.ip_addr, str(cmd))
    self.prodj.status_sock.sendto(data, (cl.ip_addr, self.prodj.status_port))

  # if start is True, start the player, otherwise stop the player
  def command_fader_start_single(self, player_number, start=True):
    player_commands = ["ignore"]*4
    player_commands[player_number-1] = "start" if start is True else "stop"
    self.command_fader_start(player_commands)

  # player_commands is an array of size 4 containing "start", "stop" or "ignore"
  def command_fader_start(self, player_commands):
    cmd = {
      "type": "type_fader_start",
      "subtype": "stype_fader_start",
      "model": self.model,
      "player_number": self.player_number,
      "player": player_commands
    }
    data = packets.BeatPacket.build(cmd)
    self.prodj.beat_sock.sendto(data, (self.broadcast_addr, self.prodj.beat_port))<|MERGE_RESOLUTION|>--- conflicted
+++ resolved
@@ -87,11 +87,7 @@
       "type": "load_cmd",
       "model": self.model,
       "player_number": self.player_number, # our player number -> we receive confirmation packet
-<<<<<<< HEAD
-      "extra": {},
-=======
       "extra": None,
->>>>>>> 12749320
       "content": {
         "load_player_number": load_player_number,
         "load_slot": load_slot_id,
